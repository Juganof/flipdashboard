"""Utilities for scraping Marktplaats search results.

This module fetches listing information from Marktplaats search pages.  The
original implementation only returned a small subset of details available in
the result payload.  The scraper has been extended to parse additional fields
such as the listing description, seller information and shipping options.  If a
field is not available in the search results payload we fetch the individual
listing page and parse its ``__NEXT_DATA__`` object to obtain the remaining
data.
"""

import json
import random
import sqlite3
import time
import logging
from datetime import datetime
from typing import Any, Dict, List, Optional

import requests
from bs4 import BeautifulSoup


logger = logging.getLogger(__name__)

SEARCH_URL = "https://www.marktplaats.nl/q/solis+espresso+apparaat"
DB_PATH = "data.db"

DEFAULT_HEADERS = {
    "User-Agent": "Mozilla/5.0 (Windows NT 10.0; Win64; x64) AppleWebKit/537.36 (KHTML, like Gecko) Chrome/91.0.4472.124 Safari/537.36",
    "Accept": "text/html,application/xhtml+xml,application/xml;q=0.9,image/webp,*/*;q=0.8",
    "Accept-Language": "en-US,en;q=0.5",
    "Accept-Encoding": "gzip, deflate, br",
    "Connection": "keep-alive",
    "Upgrade-Insecure-Requests": "1",
    "Sec-Fetch-Dest": "document",
    "Sec-Fetch-Mode": "navigate",
    "Sec-Fetch-Site": "none",
    "Sec-Fetch-User": "?1",
    "TE": "trailers",
}



def _init_db(conn: sqlite3.Connection) -> None:
    """Create the listings table if it does not yet exist."""

    conn.execute(
        """
        CREATE TABLE IF NOT EXISTS listings (
            id TEXT PRIMARY KEY,
            title TEXT,
            price REAL,
            status TEXT,
            last_seen TEXT,
            final_price REAL,
            url TEXT
        )
        """
    )
    conn.commit()


def _update_database(products: List[Dict[str, Any]]) -> None:
    """Insert new listings or update existing records in the SQLite database."""

    conn = sqlite3.connect(DB_PATH)
    _init_db(conn)
    cur = conn.cursor()
    now = datetime.utcnow().isoformat()

    seen_ids = set()
    for product in products:
        seen_ids.add(str(product["id"]))
        price = None
        if product.get("price"):
            try:
                price = float(product["price"].replace("€", ""))
            except ValueError:
                price = None
        cur.execute(
            """
            INSERT INTO listings (id, title, price, status, last_seen, url)
            VALUES (?, ?, ?, 'available', ?, ?)
            ON CONFLICT(id) DO UPDATE SET
                title=excluded.title,
                price=excluded.price,
                status='available',
                last_seen=excluded.last_seen,
                url=excluded.url
            """,
            (
                product.get("id"),
                product.get("title"),
                price,
                now,
                product.get("url"),
            ),
        )

    # Mark listings not seen in this scrape as sold
    cur.execute("SELECT id FROM listings WHERE status='available'")
    existing_ids = {row[0] for row in cur.fetchall()}
    missing = existing_ids - seen_ids
    for listing_id in missing:
        cur.execute(
            "UPDATE listings SET status='sold', final_price=price, price=NULL WHERE id=?",
            (listing_id,),
        )

    conn.commit()
    conn.close()

def init_db(path: str = "listings.db") -> sqlite3.Connection:
    """Create the listings table if needed and return a connection."""
    conn = sqlite3.connect(path)
    conn.execute(
        "CREATE TABLE IF NOT EXISTS listings (id TEXT PRIMARY KEY, data TEXT, status TEXT)"
    )
    return conn


def save_listings(conn: sqlite3.Connection, listings: List[Dict[str, Any]]) -> None:
    """Insert listings into the database with a default ``new`` status."""
    for listing in listings:
        conn.execute(
            "INSERT OR IGNORE INTO listings (id, data, status) VALUES (?, ?, 'new')",
            (listing["id"], json.dumps(listing)),
        )
    conn.commit()


def get_new_listings(conn: sqlite3.Connection) -> tuple[List[Dict[str, Any]], List[str]]:
    """Return listings marked as ``new`` along with their ids."""
    cur = conn.execute("SELECT id, data FROM listings WHERE status='new'")
    rows = cur.fetchall()
    listings = [json.loads(row[1]) for row in rows]
    ids = [row[0] for row in rows]
    return listings, ids


def mark_listings_active(conn: sqlite3.Connection, ids: List[str]) -> None:
    """Mark listings with the provided ids as ``active``."""
    conn.executemany("UPDATE listings SET status='active' WHERE id=?", [(i,) for i in ids])
    conn.commit()


def notify_new_listing(listing: Dict[str, Any]) -> None:
    """Send an alert for a newly discovered listing."""
    print(f"New listing: {listing.get('title')} -> {listing.get('url')}")
<<<<<<< HEAD

=======
>>>>>>> 50c489c3


def is_commercial(listing: Dict[str, Any]) -> bool:
    """Return True if the listing is a commercial advertisement."""
    seller = listing.get("sellerInformation", {})
    if seller.get("showWebsiteUrl") or seller.get("sellerWebsiteUrl"):
        return True
    if listing.get("admarktInfo"):
        return True
    return False


def is_broken_product(listing: Dict[str, Any]) -> bool:
    """Return ``True`` if a listing advertises a damaged item.

    The check looks for common keywords that sellers use when offering
    products that are defective or only suitable for spare parts.  Both the
    description text and any attribute values are inspected.
    """

    keywords = ["defect", "broken", "parts", "spares", "repair"]

    # Collect text fields to scan for the keywords.
    text_parts: List[str] = []
    description = listing.get("description") or ""
    text_parts.append(description.lower())

    attributes = listing.get("attributes") or []
    for attr in attributes:
        for value in attr.values():
            if isinstance(value, str):
                text_parts.append(value.lower())

    text = " ".join(text_parts)
    return any(keyword in text for keyword in keywords)


def _parse_listing_script(soup: BeautifulSoup) -> Dict[str, Any]:
    """Extract the JSON payload from the ``__NEXT_DATA__`` script element."""

    script = soup.find("script", id="__NEXT_DATA__")
    if not script:
        raise RuntimeError("Unable to locate data script in page")
    return json.loads(script.string)


def fetch_listing_details(vip_url: str) -> Dict[str, Any]:
    """Fetch additional information for a listing.

    Parameters
    ----------
    vip_url:
        Absolute URL of the listing's detail page.

    Returns
    -------
    dict
        Dictionary containing extra fields such as description, seller details
        and shipping options.  Returns an empty dictionary when the payload
        cannot be located.
    """

    try:
        response = requests.get(vip_url, headers=DEFAULT_HEADERS, timeout=30)
        response.raise_for_status()
    except requests.HTTPError as exc:
        logger.warning("Failed to fetch listing details from %s: %s", vip_url, exc)
        return {}
    soup = BeautifulSoup(response.text, "html.parser")
    try:
        data = _parse_listing_script(soup)
    except RuntimeError:
        return {}

    listing = (
        data.get("props", {})
        .get("pageProps", {})
        .get("initialState", {})
        .get("listing", {})
    )

    seller = listing.get("sellerInformation") or {}
    return {
        "description": listing.get("description"),
        "seller_name": seller.get("sellerName"),
        "seller_rating": seller.get("sellerReviewAverage")
        or seller.get("sellerReviewScore"),
        "start_date": listing.get("startDate") or listing.get("date"),
        "shipping_options": listing.get("shippingOptions"),
        "attributes": listing.get("attributes"),
    }


def fetch_listings(url: str) -> List[Dict[str, Any]]:
    """Return non-commercial product dictionaries from a search results page.

    Each product dictionary now contains additional information such as the
    description, seller details, posting date, shipping options and attribute
    list.  When certain fields are missing from the search results payload we
    fall back to fetching the listing's detail page.
    """

    response = requests.get(url, headers=DEFAULT_HEADERS, timeout=30)
    response.raise_for_status()
    soup = BeautifulSoup(response.text, "html.parser")
    data = _parse_listing_script(soup)
    search = data["props"]["pageProps"]["searchRequestAndResponse"]
    listings = search.get("listings", [])
    products: List[Dict[str, Any]] = []

    for item in listings:
        if is_commercial(item):
            continue

        price_info = item.get("priceInfo", {})
        price_cents = price_info.get("priceCents")
        price = f"€{price_cents / 100:.2f}" if price_cents is not None else None

        image_urls = item.get("imageUrls") or []
        image_url: Optional[str] = None
        if image_urls:
            first = image_urls[0]
            image_url = "https:" + first if first.startswith("//") else first

        seller = item.get("sellerInformation") or {}

        product: Dict[str, Any] = {
            "id": item.get("itemId"),
            "title": item.get("title"),
            "price": price,
            "location": item.get("location", {}).get("locationName"),
            "url": "https://www.marktplaats.nl" + item.get("vipUrl", ""),
            "image_url": image_url,
            "description": item.get("description"),
            "seller": seller,
            "seller_rating": seller.get("sellerReviewAverage")
            or seller.get("sellerReviewScore"),
            "start_date": item.get("startDate") or item.get("date"),
            "shipping_options": item.get("shippingOptions"),
            "attributes": item.get("attributes"),
        }

        # Fill in any missing fields from the listing detail page.
        details = fetch_listing_details(product["url"])
        time.sleep(random.uniform(1, 2))
        for key, value in details.items():
            if product.get(key) in (None, [], {}):
                product[key] = value

        product["is_broken"] = is_broken_product(product)
        if not product["is_broken"]:
            continue

        products.append(product)

    return products


def fetch_all_listings(url: str) -> List[Dict[str, Any]]:
    """Fetch listings from all result pages for a search query."""

    page = 1
    all_products: List[Dict[str, Any]] = []
    seen_ids = set()

    while True:
        page_url = f"{url}?p={page}" if page > 1 else url
        products = fetch_listings(page_url)
        new_products = [p for p in products if p["id"] not in seen_ids]
        if not new_products:
            break

        all_products.extend(new_products)
        seen_ids.update(p["id"] for p in new_products)
        page += 1
        time.sleep(2) # Add a 2-second delay between page requests

    return all_products


def main() -> None:

    products = fetch_all_listings(SEARCH_URL)
    _update_database(products)
    with open("marktplaats_listings.json", "w") as f:
        json.dump(products, f, indent=4)
    print(f"Total products scraped: {len(products)}")

    conn = init_db()
    try:
        products = fetch_all_listings(SEARCH_URL)
        save_listings(conn, products)

        new_listings, ids = get_new_listings(conn)
        for listing in new_listings:
            notify_new_listing(listing)
        if ids:
            mark_listings_active(conn, ids)

        with open("marktplaats_listings.json", "w") as f:
            json.dump(products, f, indent=4)
        print(f"Total products scraped: {len(products)}")
    finally:
        conn.close()
<<<<<<< HEAD

=======
>>>>>>> 50c489c3


if __name__ == "__main__":
    main()<|MERGE_RESOLUTION|>--- conflicted
+++ resolved
@@ -148,10 +148,10 @@
 def notify_new_listing(listing: Dict[str, Any]) -> None:
     """Send an alert for a newly discovered listing."""
     print(f"New listing: {listing.get('title')} -> {listing.get('url')}")
-<<<<<<< HEAD
-
-=======
->>>>>>> 50c489c3
+
+
+
+main
 
 
 def is_commercial(listing: Dict[str, Any]) -> bool:
@@ -356,10 +356,10 @@
         print(f"Total products scraped: {len(products)}")
     finally:
         conn.close()
-<<<<<<< HEAD
-
-=======
->>>>>>> 50c489c3
+
+
+
+main
 
 
 if __name__ == "__main__":
