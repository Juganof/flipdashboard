--- conflicted
+++ resolved
@@ -36,7 +36,7 @@
 }
 
 
-<<<<<<< HEAD
+
 def _init_db(conn: sqlite3.Connection) -> None:
     """Create the listings table if it does not yet exist."""
 
@@ -105,7 +105,7 @@
 
     conn.commit()
     conn.close()
-=======
+
 def init_db(path: str = "listings.db") -> sqlite3.Connection:
     """Create the listings table if needed and return a connection."""
     conn = sqlite3.connect(path)
@@ -143,7 +143,7 @@
 def notify_new_listing(listing: Dict[str, Any]) -> None:
     """Send an alert for a newly discovered listing."""
     print(f"New listing: {listing.get('title')} -> {listing.get('url')}")
->>>>>>> 863093cb
+ main
 
 
 def is_commercial(listing: Dict[str, Any]) -> bool:
@@ -291,13 +291,13 @@
 
 
 def main() -> None:
-<<<<<<< HEAD
+
     products = fetch_all_listings(SEARCH_URL)
     _update_database(products)
     with open("marktplaats_listings.json", "w") as f:
         json.dump(products, f, indent=4)
     print(f"Total products scraped: {len(products)}")
-=======
+
     conn = init_db()
     try:
         products = fetch_all_listings(SEARCH_URL)
@@ -314,7 +314,7 @@
         print(f"Total products scraped: {len(products)}")
     finally:
         conn.close()
->>>>>>> 863093cb
+main
 
 
 if __name__ == "__main__":
